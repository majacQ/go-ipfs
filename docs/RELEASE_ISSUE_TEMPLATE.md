> Release Issue Template.  If doing a patch release, see [here](https://github.com/ipfs/kubo/blob/master/docs/PATCH_RELEASE_TEMPLATE.md)

<<<<<<< HEAD
# Items to do upon creating the release issue
- [ ] Fill in the Meta section
- [ ] Assign the issue to the release owner and reviewer.
- [ ] Name the issue "Release vX.Y.Z"
- [ ] Set the proper values for X.Y.Z for
- [ ] Pin the issue

# Meta
* Release owner: @who
* Release reviewer: @who
* Expected RC date: week of 2022-MM-DD
* Expected final release date: 2022-MM-DD
* Accompanying PR for improving the release process: (example: https://github.com/ipfs/kubo/pull/9100)

See the [Kubo release process](https://pl-strflt.notion.site/Kubo-Release-Process-5a5d066264704009a28a79cff93062c4) for more info.

# Kubo X.Y.Z Release

=======
# Kubo X.Y.Z Release

>>>>>>> cf82ae54
We're happy to announce Kubo X.Y.Z, bla bla...

As usual, this release includes important fixes, some of which may be critical for security. Unless the fix addresses a bug being exploited in the wild, the fix will _not_ be called out in the release notes. Please make sure to update ASAP. See our [release process](https://github.com/ipfs/go-ipfs/tree/master/docs/releases.md#security-fix-policy) for details.

## 🗺 What's left for release

<List of items with PRs and/or Issues to be considered for this release>

# 🚢 Estimated shipping date

<Date this release will ship on if everything goes to plan (week beginning...)>

## 🔦 Highlights

< top highlights for this release notes >

## ✅ Release Checklist

For each RC published in each stage:

- version string in `version.go` has been updated (in the `release-vX.Y.Z` branch).
- tag commit with `vX.Y.Z-rcN`
- upload to dist.ipfs.io
  1. Build: https://github.com/ipfs/distributions#usage.
  2. Pin the resulting release.
  3. Make a PR against ipfs/distributions with the updated versions, including the new hash in the PR comment.
<<<<<<< HEAD
  - Note the DNSLink record for dist.ipfs.io points to the new distribution as part of [CI after merging into master](https://github.com/ipfs/distributions/blob/master/.github/workflows/main.yml#L154).
=======
  4. Ask the infra team to update the DNSLink record for dist.ipfs.io to point to the new distribution.
- cut a pre-release on [github](https://github.com/ipfs/kubo/releases) and upload the result of the ipfs/distributions build in the previous step.
>>>>>>> cf82ae54
- Announce the RC:
  - [ ] 
    - This will automatically post to IPFS Discord #ipfs-chatter
    - Examples from the past: [0.14.0 - fill this in]()
    - [ ] Pin the topic
  - [ ] To the _early testers_ listed in [docs/EARLY_TESTERS.md](https://github.com/ipfs/go-ipfs/tree/master/docs/EARLY_TESTERS.md).  Do this by copy/pasting their GitHub usernames and checkboxes as a comment so they get a GitHub notification.  ([example](https://github.com/ipfs/go-ipfs/issues/8176#issuecomment-909356394))

Checklist:

- [ ] **Stage 0 - Automated Testing**
  - [ ] Upgrade to the latest patch release of Go that CircleCI has published
    - [ ] See the list here: https://hub.docker.com/r/cimg/go/tags
    - [ ] [ipfs/distributions](https://github.com/ipfs/distributions): bump [this version](https://github.com/ipfs/distributions/blob/master/.tool-versions#L2)
    - [ ] [ipfs/kubo](https://github.com/ipfs/kubo): [example PR](https://github.com/ipfs/kubo/pull/8599)
  - [ ] Fork a new branch (`release-vX.Y.Z`) from `master` and make any further release related changes to this branch. If any "non-trivial" changes (see the footnotes of [docs/releases.md](https://github.com/ipfs/go-ipfs/tree/master/docs/releases.md) for a definition) get added to the release, uncheck all the checkboxes and return to this stage.
    - [ ] Follow the RC release process to cut the first RC.
    - [ ] Bump the version in `version.go` in the `master` branch to `vX.(Y+1).0-dev`.
  - [ ] Automated Testing (already tested in CI) - Ensure that all tests are passing, this includes:
    - [ ] unit, sharness, cross-build, etc (`make test`)
    - [ ] lint (`make test_go_lint`)
    - [ ] [interop](https://github.com/ipfs/interop#test-with-a-non-yet-released-version-of-go-ipfs)
    - [ ] [go-ipfs-api](https://github.com/ipfs/go-ipfs-api)
    - [ ] [go-ipfs-http-client](https://github.com/ipfs/go-ipfs-http-client)
    - [ ] [WebUI](https://github.com/ipfs-shipyard/ipfs-webui)
- [ ] **Stage 1 - Internal Testing**
  - [ ] CHANGELOG.md has been updated
    - use [`./bin/mkreleaselog`](https://github.com/ipfs/go-ipfs/tree/master/bin/mkreleaselog) to generate a nice starter list
  - [ ] Infrastructure Testing:
    - [ ] Deploy new version to a subset of Bootstrappers
    - [ ] Deploy new version to a subset of Gateways
    - [ ] Deploy new version to a subset of Preload nodes
    - [ ] Collect metrics every day. Work with the Infrastructure team to learn of any hiccup
  - [ ] IPFS Application Testing -  Run the tests of the following applications:
    - [ ] [IPFS Desktop](https://github.com/ipfs-shipyard/ipfs-desktop)
      - [ ] Ensure the RC is published to [the NPM package](https://www.npmjs.com/package/go-ipfs?activeTab=versions) ([happens automatically, just wait for CI](https://github.com/ipfs/npm-go-ipfs/actions))
      - [ ] Upgrade to the RC in [ipfs-desktop](https://github.com/ipfs-shipyard/ipfs-desktop) and push to a branch ([example](https://github.com/ipfs/ipfs-desktop/pull/1826/commits/b0a23db31ce942b46d95965ee6fe770fb24d6bde)), and open a draft PR to track through the final release ([example](https://github.com/ipfs/ipfs-desktop/pull/1826))
      - [ ] Ensure CI tests pass, repeat for new RCs
    - [ ] [IPFS Companion](https://github.com/ipfs-shipyard/ipfs-companion) - @lidel
- [ ] **Stage 2 - Community Prod Testing**
  - [ ] Documentation
    - [ ] Ensure that [CHANGELOG.md](https://github.com/ipfs/go-ipfs/tree/master/CHANGELOG.md) is up to date
    - [ ] Ensure that [README.md](https://github.com/ipfs/go-ipfs/tree/master/README.md)  is up to date
    - [ ] Update docs by merging the auto-created PR in https://github.com/ipfs/ipfs-docs/pulls (they are auto-created every 12 hours)
  - [ ] Invite the wider community through (link to the release issue):
    - [ ] [discuss.ipfs.io](https://discuss.ipfs.io/c/announcements)
    - [ ] Matrix
- [ ] **Stage 3 - Release**
  - [ ] Final preparation
    - [ ] Verify that version string in [`version.go`](https://github.com/ipfs/go-ipfs/tree/master/version.go) has been updated.
    - [ ] Merge `release-vX.Y.Z` into the `release` branch.
    - [ ] Tag this merge commit (on the `release` branch) with `vX.Y.Z`.
    - [ ] Release published
      - [ ] to [dist.ipfs.io](https://dist.ipfs.io)
      - [ ] to [npm](https://www.npmjs.com/package/go-ipfs) (done by CI at [ipfs/npm-go-ipfs](https://github.com/ipfs/npm-go-ipfs), but ok to dispatch [this job](https://github.com/ipfs/npm-go-ipfs/actions/workflows/main.yml) manually)
      - [ ] to [chocolatey](https://chocolatey.org/packages/go-ipfs) (done by CI at [ipfs/choco-go-ipfs](https://github.com/ipfs/choco-go-ipfs/), but ok to dispatch [this job](https://github.com/ipfs/choco-go-ipfs/actions/workflows/main.yml) manually)
      - [ ] to [snap](https://snapcraft.io/ipfs) (done CI at [snap/snapcraft.yaml](https://github.com/ipfs/kubo/blob/master/snap/snapcraft.yaml))
      - [ ] to [github](https://github.com/ipfs/go-ipfs/releases)
        - [ ] use the artifacts built in CI for dist.ipfs.io: `wget "https://ipfs.io/api/v0/get?arg=/ipns/dist.ipfs.io/kubo/$(curl -s https://dist.ipfs.io/kubo/versions | tail -n 1)"`
      - [ ] to [arch](https://www.archlinux.org/packages/community/x86_64/go-ipfs/) (flag it out of date)
    - [ ] Cut a new ipfs-desktop release
  - [ ] Submit [this form](https://airtable.com/shrNH8YWole1xc70I) to publish a blog post, linking to the GitHub release notes
  - [ ] Broadcasting (link to blog post)
    - [ ] Twitter (request in Slack channel #pl-marketing-requests)
    - [ ] Matrix
    - [ ] [Reddit](https://reddit.com/r/ipfs)
    - [ ] [discuss.ipfs.io](https://discuss.ipfs.io/c/announcements)
    - [ ] Announce it on the [IPFS Users Mailing List](https://groups.google.com/forum/#!forum/ipfs-users)
- [ ] **Post-Release**
  - [ ] Merge the `release` branch back into `master`, ignoring the changes to `version.go` (keep the `-dev` version from master).
  - [ ] Create an issue using this release issue template for the _next_ release.
  - [ ] Make sure any last-minute changelog updates from the blog post make it back into the CHANGELOG.
  - [ ] Mark PR draft created for IPFS Desktop as ready for review.


## ⁉️ Do you have questions?

The best place to ask your questions about IPFS, how it works and what you can do with it is at [discuss.ipfs.io](http://discuss.ipfs.io). We are also available at the `#ipfs` channel on Freenode, which is also [accessible through our Matrix bridge](https://riot.im/app/#/room/#freenode_#ipfs:matrix.org).

## Release improvements for next time

< Add any release improvements that were observed this cycle here so they can get incorporated into future releases. >

## Items for a separate comment

< Do these as a separate comment to avoid the main issue from getting too large and checkbox updates taking too long. >

### Changelog

< changelog generated by bin/mkreleaselog >

### ❤️ Contributors

< list generated by bin/mkreleaselog >

Would you like to contribute to the IPFS project and don't know how? Well, there are a few places you can get started:

- Check the issues with the `help wanted` label in the [ipfs/kubo repo](https://github.com/ipfs/kubo/issues?q=is%3Aopen+is%3Aissue+label%3A%22help+wanted%22)
- Join an IPFS All Hands, introduce yourself and let us know where you would like to contribute - https://github.com/ipfs/team-mgmt/#weekly-ipfs-all-hands
- Hack with IPFS and show us what you made! The All Hands call is also the perfect venue for demos, join in and show us what you built
- Join the discussion at [discuss.ipfs.io](https://discuss.ipfs.io/) and help users finding their answers.
- Join the [🚀 IPFS Core Implementations Weekly Sync 🛰](https://github.com/ipfs/team-mgmt/issues/992) and be part of the action!<|MERGE_RESOLUTION|>--- conflicted
+++ resolved
@@ -1,6 +1,5 @@
 > Release Issue Template.  If doing a patch release, see [here](https://github.com/ipfs/kubo/blob/master/docs/PATCH_RELEASE_TEMPLATE.md)
 
-<<<<<<< HEAD
 # Items to do upon creating the release issue
 - [ ] Fill in the Meta section
 - [ ] Assign the issue to the release owner and reviewer.
@@ -19,10 +18,6 @@
 
 # Kubo X.Y.Z Release
 
-=======
-# Kubo X.Y.Z Release
-
->>>>>>> cf82ae54
 We're happy to announce Kubo X.Y.Z, bla bla...
 
 As usual, this release includes important fixes, some of which may be critical for security. Unless the fix addresses a bug being exploited in the wild, the fix will _not_ be called out in the release notes. Please make sure to update ASAP. See our [release process](https://github.com/ipfs/go-ipfs/tree/master/docs/releases.md#security-fix-policy) for details.
@@ -49,12 +44,7 @@
   1. Build: https://github.com/ipfs/distributions#usage.
   2. Pin the resulting release.
   3. Make a PR against ipfs/distributions with the updated versions, including the new hash in the PR comment.
-<<<<<<< HEAD
   - Note the DNSLink record for dist.ipfs.io points to the new distribution as part of [CI after merging into master](https://github.com/ipfs/distributions/blob/master/.github/workflows/main.yml#L154).
-=======
-  4. Ask the infra team to update the DNSLink record for dist.ipfs.io to point to the new distribution.
-- cut a pre-release on [github](https://github.com/ipfs/kubo/releases) and upload the result of the ipfs/distributions build in the previous step.
->>>>>>> cf82ae54
 - Announce the RC:
   - [ ] 
     - This will automatically post to IPFS Discord #ipfs-chatter
